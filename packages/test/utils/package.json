{
  "name": "@microsoft/fluid-test-utils",
<<<<<<< HEAD
  "version": "0.17.0",
=======
  "version": "0.16.2",
>>>>>>> cf8ed501
  "description": "Utilities for fluid tests",
  "repository": "microsoft/FluidFramework",
  "license": "MIT",
  "author": "Microsoft",
  "sideEffects": "false",
  "main": "dist/index.js",
  "module": "lib/index.js",
  "types": "dist/index.d.ts",
  "scripts": {
    "build": "npm run build:genver && concurrently npm:build:compile npm:lint",
    "build:compile": "concurrently npm:tsc npm:build:esnext",
    "build:compile:min": "npm run build:compile",
    "build:docs": "api-extractor run --local && copyfiles -u 1 ./_api-extractor-temp/doc-models/* ../../../_api-extractor-temp/",
    "build:esnext": "tsc --project ./tsconfig.esnext.json",
    "build:full": "npm run build",
    "build:full:compile": "npm run build:compile",
    "build:genver": "gen-version",
    "clean": "rimraf dist lib *.tsbuildinfo *.build.log",
    "eslint": "eslint --ext=ts,tsx --format stylish src",
    "eslint:fix": "eslint --ext=ts,tsx --format stylish src --fix",
    "lint": "npm run eslint",
    "lint:fix": "npm run eslint:fix",
    "tsc": "tsc"
  },
  "nyc": {
    "all": true,
    "cache-dir": "nyc/.cache",
    "exclude": [
      "src/test/**/*.ts",
      "dist/test/**/*.js"
    ],
    "exclude-after-remap": false,
    "include": [
      "src/**/*.ts",
      "dist/**/*.js"
    ],
    "report-dir": "nyc/report",
    "reporter": [
      "cobertura",
      "html",
      "text"
    ],
    "temp-directory": "nyc/.nyc_output"
  },
  "dependencies": {
<<<<<<< HEAD
    "@microsoft/fluid-aqueduct": "^0.17.0",
    "@microsoft/fluid-base-host": "^0.17.0",
    "@microsoft/fluid-component-core-interfaces": "^0.17.0",
    "@microsoft/fluid-component-runtime": "^0.17.0",
    "@microsoft/fluid-container-definitions": "^0.17.0",
    "@microsoft/fluid-container-loader": "^0.17.0",
    "@microsoft/fluid-local-driver": "^0.17.0",
    "@microsoft/fluid-map": "^0.17.0",
    "@microsoft/fluid-runtime-definitions": "^0.17.0",
    "@microsoft/fluid-server-local-server": "^0.1004.1",
    "@microsoft/fluid-shared-object-base": "^0.17.0"
=======
    "@microsoft/fluid-aqueduct": "^0.16.2",
    "@microsoft/fluid-base-host": "^0.16.2",
    "@microsoft/fluid-component-core-interfaces": "^0.16.2",
    "@microsoft/fluid-component-runtime": "^0.16.2",
    "@microsoft/fluid-container-definitions": "^0.16.2",
    "@microsoft/fluid-container-loader": "^0.16.2",
    "@microsoft/fluid-local-driver": "^0.16.2",
    "@microsoft/fluid-map": "^0.16.2",
    "@microsoft/fluid-runtime-definitions": "^0.16.2",
    "@microsoft/fluid-server-local-server": "^0.1004.2-0",
    "@microsoft/fluid-shared-object-base": "^0.16.2"
>>>>>>> cf8ed501
  },
  "devDependencies": {
    "@microsoft/api-extractor": "^7.7.2",
    "@microsoft/eslint-config-fluid": "^0.16.0",
    "@microsoft/fluid-build-common": "^0.14.0",
    "@types/debug": "^0.0.31",
    "@types/diff": "^3.5.1",
    "@types/mocha": "^5.2.5",
    "@types/random-js": "^1.0.31",
    "@types/xmldoc": "^1.1.3",
    "@typescript-eslint/eslint-plugin": "~2.17.0",
    "@typescript-eslint/parser": "~2.17.0",
    "concurrently": "^4.1.0",
    "copyfiles": "^2.1.0",
    "diff": "^3.5.0",
    "eslint": "~6.8.0",
    "eslint-plugin-eslint-comments": "~3.1.2",
    "eslint-plugin-import": "2.20.0",
    "eslint-plugin-no-null": "~1.0.2",
    "eslint-plugin-optimize-regex": "~1.1.7",
    "eslint-plugin-prefer-arrow": "~1.1.7",
    "eslint-plugin-react": "~7.18.0",
    "eslint-plugin-unicorn": "~15.0.1",
    "make-promises-safe": "^5.1.0",
    "mocha": "^5.2.0",
    "mocha-junit-reporter": "^1.18.0",
    "nyc": "^15.0.0",
    "random-js": "^1.0.8",
    "rimraf": "^2.6.2",
    "typescript": "~3.7.4",
    "xmldoc": "^1.1.2"
  }
}<|MERGE_RESOLUTION|>--- conflicted
+++ resolved
@@ -1,10 +1,6 @@
 {
   "name": "@microsoft/fluid-test-utils",
-<<<<<<< HEAD
   "version": "0.17.0",
-=======
-  "version": "0.16.2",
->>>>>>> cf8ed501
   "description": "Utilities for fluid tests",
   "repository": "microsoft/FluidFramework",
   "license": "MIT",
@@ -50,7 +46,6 @@
     "temp-directory": "nyc/.nyc_output"
   },
   "dependencies": {
-<<<<<<< HEAD
     "@microsoft/fluid-aqueduct": "^0.17.0",
     "@microsoft/fluid-base-host": "^0.17.0",
     "@microsoft/fluid-component-core-interfaces": "^0.17.0",
@@ -60,21 +55,8 @@
     "@microsoft/fluid-local-driver": "^0.17.0",
     "@microsoft/fluid-map": "^0.17.0",
     "@microsoft/fluid-runtime-definitions": "^0.17.0",
-    "@microsoft/fluid-server-local-server": "^0.1004.1",
+    "@microsoft/fluid-server-local-server": "^0.1004.2",
     "@microsoft/fluid-shared-object-base": "^0.17.0"
-=======
-    "@microsoft/fluid-aqueduct": "^0.16.2",
-    "@microsoft/fluid-base-host": "^0.16.2",
-    "@microsoft/fluid-component-core-interfaces": "^0.16.2",
-    "@microsoft/fluid-component-runtime": "^0.16.2",
-    "@microsoft/fluid-container-definitions": "^0.16.2",
-    "@microsoft/fluid-container-loader": "^0.16.2",
-    "@microsoft/fluid-local-driver": "^0.16.2",
-    "@microsoft/fluid-map": "^0.16.2",
-    "@microsoft/fluid-runtime-definitions": "^0.16.2",
-    "@microsoft/fluid-server-local-server": "^0.1004.2-0",
-    "@microsoft/fluid-shared-object-base": "^0.16.2"
->>>>>>> cf8ed501
   },
   "devDependencies": {
     "@microsoft/api-extractor": "^7.7.2",
