{
  "name": "@fluidframework/container-runtime",
<<<<<<< HEAD
  "version": "0.26.0",
=======
  "version": "0.25.2",
>>>>>>> d56d806c
  "description": "Fluid runtime API",
  "repository": "microsoft/FluidFramework",
  "license": "MIT",
  "author": "Microsoft",
  "sideEffects": "false",
  "main": "dist/index.js",
  "module": "lib/index.js",
  "types": "dist/index.d.ts",
  "scripts": {
    "build": "npm run build:genver && concurrently npm:build:compile npm:lint",
    "build:compile": "concurrently npm:tsc npm:build:esnext",
    "build:docs": "api-extractor run --local && copyfiles -u 1 ./_api-extractor-temp/doc-models/* ../../../_api-extractor-temp/",
    "build:esnext": "tsc --project ./tsconfig.esnext.json",
    "build:full": "npm run build",
    "build:full:compile": "npm run build:compile",
    "build:genver": "gen-version",
    "clean": "rimraf dist lib *.tsbuildinfo *.build.log",
    "eslint": "eslint --ext=ts,tsx --format stylish src",
    "eslint:fix": "eslint --ext=ts,tsx --format stylish src --fix",
    "lint": "npm run eslint",
    "lint:fix": "npm run eslint:fix",
    "test": "npm run test:mocha",
    "test:coverage": "nyc npm test -- --reporter mocha-junit-reporter --reporter-options mochaFile=nyc/junit-report.xml",
    "test:mocha": "mocha --recursive dist/test -r node_modules/@fluidframework/mocha-test-setup --unhandled-rejections=strict",
    "test:mocha:verbose": "cross-env FLUID_TEST_VERBOSE=1 npm run test:mocha",
    "tsc": "tsc",
    "tsc:watch": "tsc --watch",
    "tsfmt": "tsfmt --verify",
    "tsfmt:fix": "tsfmt --replace"
  },
  "nyc": {
    "all": true,
    "cache-dir": "nyc/.cache",
    "exclude": [
      "src/test/**/*.ts",
      "dist/test/**/*.js"
    ],
    "exclude-after-remap": false,
    "include": [
      "src/**/*.ts",
      "dist/**/*.js"
    ],
    "report-dir": "nyc/report",
    "reporter": [
      "cobertura",
      "html",
      "text"
    ],
    "temp-directory": "nyc/.nyc_output"
  },
  "dependencies": {
<<<<<<< HEAD
    "@fluidframework/agent-scheduler": "^0.26.0",
    "@fluidframework/common-definitions": "^0.18.1",
    "@fluidframework/common-utils": "^0.22.1-0",
    "@fluidframework/container-definitions": "^0.26.0",
    "@fluidframework/container-runtime-definitions": "^0.26.0",
    "@fluidframework/container-utils": "^0.26.0",
    "@fluidframework/core-interfaces": "^0.26.0",
    "@fluidframework/datastore": "^0.26.0",
    "@fluidframework/driver-definitions": "^0.26.0",
    "@fluidframework/driver-utils": "^0.26.0",
    "@fluidframework/protocol-base": "^0.1011.1-0",
    "@fluidframework/protocol-definitions": "^0.1011.1-0",
    "@fluidframework/runtime-definitions": "^0.26.0",
    "@fluidframework/runtime-utils": "^0.26.0",
    "@fluidframework/telemetry-utils": "^0.26.0",
=======
    "@fluidframework/agent-scheduler": "^0.25.2",
    "@fluidframework/common-definitions": "^0.18.1",
    "@fluidframework/common-utils": "^0.22.1",
    "@fluidframework/container-definitions": "^0.25.2",
    "@fluidframework/container-runtime-definitions": "^0.25.2",
    "@fluidframework/container-utils": "^0.25.2",
    "@fluidframework/core-interfaces": "^0.25.2",
    "@fluidframework/datastore": "^0.25.2",
    "@fluidframework/driver-definitions": "^0.25.2",
    "@fluidframework/driver-utils": "^0.25.2",
    "@fluidframework/protocol-base": "^0.1011.1",
    "@fluidframework/protocol-definitions": "^0.1011.1",
    "@fluidframework/runtime-definitions": "^0.25.2",
    "@fluidframework/runtime-utils": "^0.25.2",
    "@fluidframework/telemetry-utils": "^0.25.2",
>>>>>>> d56d806c
    "@types/debug": "^4.1.5",
    "@types/double-ended-queue": "^2.1.0",
    "@types/node": "^10.17.24",
    "@types/uuid": "^3.4.4",
    "debug": "^4.1.1",
    "double-ended-queue": "^2.1.0-0",
    "uuid": "^3.3.2"
  },
  "devDependencies": {
    "@fluidframework/build-common": "^0.18.0",
    "@fluidframework/eslint-config-fluid": "^0.18.0",
<<<<<<< HEAD
    "@fluidframework/mocha-test-setup": "^0.26.0",
    "@fluidframework/test-runtime-utils": "^0.26.0",
=======
    "@fluidframework/mocha-test-setup": "^0.25.2",
    "@fluidframework/test-runtime-utils": "^0.25.2",
>>>>>>> d56d806c
    "@microsoft/api-extractor": "^7.7.2",
    "@types/mocha": "^5.2.5",
    "@types/sinon": "^7.0.13",
    "@typescript-eslint/eslint-plugin": "~2.17.0",
    "@typescript-eslint/parser": "~2.17.0",
    "concurrently": "^5.2.0",
    "copyfiles": "^2.1.0",
    "cross-env": "^7.0.2",
    "eslint": "~6.8.0",
    "eslint-plugin-eslint-comments": "~3.1.2",
    "eslint-plugin-import": "2.20.0",
    "eslint-plugin-no-null": "~1.0.2",
    "eslint-plugin-optimize-regex": "~1.1.7",
    "eslint-plugin-prefer-arrow": "~1.1.7",
    "eslint-plugin-react": "~7.18.0",
    "eslint-plugin-unicorn": "~15.0.1",
    "mocha": "^8.1.1",
    "mocha-junit-reporter": "^1.18.0",
    "nyc": "^15.0.0",
    "rimraf": "^2.6.2",
    "sinon": "^7.4.2",
    "typescript": "~3.7.4",
    "typescript-formatter": "7.1.0"
  }
}<|MERGE_RESOLUTION|>--- conflicted
+++ resolved
@@ -1,10 +1,6 @@
 {
   "name": "@fluidframework/container-runtime",
-<<<<<<< HEAD
   "version": "0.26.0",
-=======
-  "version": "0.25.2",
->>>>>>> d56d806c
   "description": "Fluid runtime API",
   "repository": "microsoft/FluidFramework",
   "license": "MIT",
@@ -56,10 +52,9 @@
     "temp-directory": "nyc/.nyc_output"
   },
   "dependencies": {
-<<<<<<< HEAD
     "@fluidframework/agent-scheduler": "^0.26.0",
     "@fluidframework/common-definitions": "^0.18.1",
-    "@fluidframework/common-utils": "^0.22.1-0",
+    "@fluidframework/common-utils": "^0.22.1",
     "@fluidframework/container-definitions": "^0.26.0",
     "@fluidframework/container-runtime-definitions": "^0.26.0",
     "@fluidframework/container-utils": "^0.26.0",
@@ -67,28 +62,11 @@
     "@fluidframework/datastore": "^0.26.0",
     "@fluidframework/driver-definitions": "^0.26.0",
     "@fluidframework/driver-utils": "^0.26.0",
-    "@fluidframework/protocol-base": "^0.1011.1-0",
-    "@fluidframework/protocol-definitions": "^0.1011.1-0",
+    "@fluidframework/protocol-base": "^0.1011.1",
+    "@fluidframework/protocol-definitions": "^0.1011.1",
     "@fluidframework/runtime-definitions": "^0.26.0",
     "@fluidframework/runtime-utils": "^0.26.0",
     "@fluidframework/telemetry-utils": "^0.26.0",
-=======
-    "@fluidframework/agent-scheduler": "^0.25.2",
-    "@fluidframework/common-definitions": "^0.18.1",
-    "@fluidframework/common-utils": "^0.22.1",
-    "@fluidframework/container-definitions": "^0.25.2",
-    "@fluidframework/container-runtime-definitions": "^0.25.2",
-    "@fluidframework/container-utils": "^0.25.2",
-    "@fluidframework/core-interfaces": "^0.25.2",
-    "@fluidframework/datastore": "^0.25.2",
-    "@fluidframework/driver-definitions": "^0.25.2",
-    "@fluidframework/driver-utils": "^0.25.2",
-    "@fluidframework/protocol-base": "^0.1011.1",
-    "@fluidframework/protocol-definitions": "^0.1011.1",
-    "@fluidframework/runtime-definitions": "^0.25.2",
-    "@fluidframework/runtime-utils": "^0.25.2",
-    "@fluidframework/telemetry-utils": "^0.25.2",
->>>>>>> d56d806c
     "@types/debug": "^4.1.5",
     "@types/double-ended-queue": "^2.1.0",
     "@types/node": "^10.17.24",
@@ -100,13 +78,8 @@
   "devDependencies": {
     "@fluidframework/build-common": "^0.18.0",
     "@fluidframework/eslint-config-fluid": "^0.18.0",
-<<<<<<< HEAD
     "@fluidframework/mocha-test-setup": "^0.26.0",
     "@fluidframework/test-runtime-utils": "^0.26.0",
-=======
-    "@fluidframework/mocha-test-setup": "^0.25.2",
-    "@fluidframework/test-runtime-utils": "^0.25.2",
->>>>>>> d56d806c
     "@microsoft/api-extractor": "^7.7.2",
     "@types/mocha": "^5.2.5",
     "@types/sinon": "^7.0.13",
