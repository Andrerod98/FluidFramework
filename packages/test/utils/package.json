{
  "name": "@fluidframework/test-utils",
<<<<<<< HEAD
  "version": "0.20.0",
=======
  "version": "0.19.1",
>>>>>>> 04de2ac4
  "description": "Utilities for fluid tests",
  "repository": "microsoft/FluidFramework",
  "license": "MIT",
  "author": "Microsoft",
  "sideEffects": "false",
  "main": "dist/index.js",
  "module": "lib/index.js",
  "types": "dist/index.d.ts",
  "scripts": {
    "build": "npm run build:genver && concurrently npm:build:compile npm:lint",
    "build:compile": "concurrently npm:tsc npm:build:esnext",
    "build:compile:min": "npm run build:compile",
    "build:docs": "api-extractor run --local && copyfiles -u 1 ./_api-extractor-temp/doc-models/* ../../../_api-extractor-temp/",
    "build:esnext": "tsc --project ./tsconfig.esnext.json",
    "build:full": "npm run build",
    "build:full:compile": "npm run build:compile",
    "build:genver": "gen-version",
    "clean": "rimraf dist lib *.tsbuildinfo *.build.log",
    "eslint": "eslint --ext=ts,tsx --format stylish src",
    "eslint:fix": "eslint --ext=ts,tsx --format stylish src --fix",
    "lint": "npm run eslint",
    "lint:fix": "npm run eslint:fix",
    "tsc": "tsc"
  },
  "nyc": {
    "all": true,
    "cache-dir": "nyc/.cache",
    "exclude": [
      "src/test/**/*.ts",
      "dist/test/**/*.js"
    ],
    "exclude-after-remap": false,
    "include": [
      "src/**/*.ts",
      "dist/**/*.js"
    ],
    "report-dir": "nyc/report",
    "reporter": [
      "cobertura",
      "html",
      "text"
    ],
    "temp-directory": "nyc/.nyc_output"
  },
  "dependencies": {
<<<<<<< HEAD
    "@fluidframework/aqueduct": "^0.20.0",
    "@fluidframework/base-host": "^0.20.0",
    "@fluidframework/component-core-interfaces": "^0.20.0",
    "@fluidframework/component-runtime": "^0.20.0",
    "@fluidframework/component-runtime-definitions": "^0.20.0",
    "@fluidframework/container-definitions": "^0.20.0",
    "@fluidframework/container-loader": "^0.20.0",
    "@fluidframework/local-driver": "^0.20.0",
    "@fluidframework/map": "^0.20.0",
    "@fluidframework/runtime-definitions": "^0.20.0",
    "@fluidframework/server-local-server": "^0.1006.0",
    "@fluidframework/shared-object-base": "^0.20.0"
=======
    "@fluidframework/aqueduct": "^0.19.1",
    "@fluidframework/base-host": "^0.19.1",
    "@fluidframework/component-core-interfaces": "^0.19.1",
    "@fluidframework/component-runtime": "^0.19.1",
    "@fluidframework/component-runtime-definitions": "^0.19.1",
    "@fluidframework/container-definitions": "^0.19.1",
    "@fluidframework/container-loader": "^0.19.1",
    "@fluidframework/local-driver": "^0.19.1",
    "@fluidframework/map": "^0.19.1",
    "@fluidframework/runtime-definitions": "^0.19.1",
    "@fluidframework/server-local-server": "^0.1006.0",
    "@fluidframework/shared-object-base": "^0.19.1"
>>>>>>> 04de2ac4
  },
  "devDependencies": {
    "@fluidframework/build-common": "^0.16.0",
    "@fluidframework/eslint-config-fluid": "^0.17.0",
    "@microsoft/api-extractor": "^7.7.2",
    "@types/diff": "^3.5.1",
    "@types/mocha": "^5.2.5",
    "@types/random-js": "^1.0.31",
    "@types/xmldoc": "^1.1.3",
    "@typescript-eslint/eslint-plugin": "~2.17.0",
    "@typescript-eslint/parser": "~2.17.0",
    "concurrently": "^5.2.0",
    "copyfiles": "^2.1.0",
    "diff": "^3.5.0",
    "eslint": "~6.8.0",
    "eslint-plugin-eslint-comments": "~3.1.2",
    "eslint-plugin-import": "2.20.0",
    "eslint-plugin-no-null": "~1.0.2",
    "eslint-plugin-optimize-regex": "~1.1.7",
    "eslint-plugin-prefer-arrow": "~1.1.7",
    "eslint-plugin-react": "~7.18.0",
    "eslint-plugin-unicorn": "~15.0.1",
    "make-promises-safe": "^5.1.0",
    "mocha": "^5.2.0",
    "mocha-junit-reporter": "^1.18.0",
    "nyc": "^15.0.0",
    "random-js": "^1.0.8",
    "rimraf": "^2.6.2",
    "typescript": "~3.7.4",
    "xmldoc": "^1.1.2"
  }
}<|MERGE_RESOLUTION|>--- conflicted
+++ resolved
@@ -1,10 +1,6 @@
 {
   "name": "@fluidframework/test-utils",
-<<<<<<< HEAD
   "version": "0.20.0",
-=======
-  "version": "0.19.1",
->>>>>>> 04de2ac4
   "description": "Utilities for fluid tests",
   "repository": "microsoft/FluidFramework",
   "license": "MIT",
@@ -50,7 +46,6 @@
     "temp-directory": "nyc/.nyc_output"
   },
   "dependencies": {
-<<<<<<< HEAD
     "@fluidframework/aqueduct": "^0.20.0",
     "@fluidframework/base-host": "^0.20.0",
     "@fluidframework/component-core-interfaces": "^0.20.0",
@@ -63,20 +58,6 @@
     "@fluidframework/runtime-definitions": "^0.20.0",
     "@fluidframework/server-local-server": "^0.1006.0",
     "@fluidframework/shared-object-base": "^0.20.0"
-=======
-    "@fluidframework/aqueduct": "^0.19.1",
-    "@fluidframework/base-host": "^0.19.1",
-    "@fluidframework/component-core-interfaces": "^0.19.1",
-    "@fluidframework/component-runtime": "^0.19.1",
-    "@fluidframework/component-runtime-definitions": "^0.19.1",
-    "@fluidframework/container-definitions": "^0.19.1",
-    "@fluidframework/container-loader": "^0.19.1",
-    "@fluidframework/local-driver": "^0.19.1",
-    "@fluidframework/map": "^0.19.1",
-    "@fluidframework/runtime-definitions": "^0.19.1",
-    "@fluidframework/server-local-server": "^0.1006.0",
-    "@fluidframework/shared-object-base": "^0.19.1"
->>>>>>> 04de2ac4
   },
   "devDependencies": {
     "@fluidframework/build-common": "^0.16.0",
