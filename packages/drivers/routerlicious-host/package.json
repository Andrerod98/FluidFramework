--- conflicted
+++ resolved
@@ -1,10 +1,6 @@
 {
   "name": "@fluidframework/routerlicious-host",
-<<<<<<< HEAD
   "version": "0.26.0",
-=======
-  "version": "0.25.2",
->>>>>>> d56d806c
   "description": "Routerlicious host interfaces",
   "repository": "microsoft/FluidFramework",
   "license": "MIT",
@@ -30,15 +26,9 @@
     "tsfmt:fix": "tsfmt --replace"
   },
   "dependencies": {
-<<<<<<< HEAD
-    "@fluidframework/common-utils": "^0.22.1-0",
+    "@fluidframework/common-utils": "^0.22.1",
     "@fluidframework/core-interfaces": "^0.26.0",
     "@fluidframework/driver-definitions": "^0.26.0",
-=======
-    "@fluidframework/common-utils": "^0.22.1",
-    "@fluidframework/core-interfaces": "^0.25.2",
-    "@fluidframework/driver-definitions": "^0.25.2",
->>>>>>> d56d806c
     "@types/debug": "^4.1.5",
     "axios": "^0.18.0",
     "debug": "^4.1.1"
