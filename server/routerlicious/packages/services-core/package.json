--- conflicted
+++ resolved
@@ -1,10 +1,6 @@
 {
   "name": "@fluidframework/server-services-core",
-<<<<<<< HEAD
   "version": "0.1012.0",
-=======
-  "version": "0.1011.2",
->>>>>>> d56d806c
   "description": "Fluid services core definitions",
   "repository": "microsoft/FluidFramework",
   "license": "MIT",
@@ -27,17 +23,10 @@
     "tsfmt:fix": "tsfmt --replace"
   },
   "dependencies": {
-<<<<<<< HEAD
-    "@fluidframework/common-utils": "^0.22.1-0",
+    "@fluidframework/common-utils": "^0.22.1",
     "@fluidframework/gitresources": "^0.1012.0",
     "@fluidframework/protocol-definitions": "^0.1012.0",
     "@fluidframework/server-services-client": "^0.1012.0",
-=======
-    "@fluidframework/common-utils": "^0.22.1",
-    "@fluidframework/gitresources": "^0.1011.2",
-    "@fluidframework/protocol-definitions": "^0.1011.2",
-    "@fluidframework/server-services-client": "^0.1011.2",
->>>>>>> d56d806c
     "@types/nconf": "^0.0.37",
     "@types/node": "^10.17.24",
     "debug": "^4.1.1",
